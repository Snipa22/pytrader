
from django.core.management.base import BaseCommand
from django.conf import settings
from history.tools import get_fee_amount
from history.models import Price, TradeRecommendation, PerformanceComp
import datetime
from django.db import transaction


class Command(BaseCommand):

    help = 'compares market perf vs nn_perf'

    def handle(self, *args, **options):
        # setup
        buffer_between_prediction_and_this_script_mins = datetime.datetime.now().minute % 10
<<<<<<< HEAD
        granularity_mins = settings.TRADER_GRANULARITY_MINS
=======
        granularity_mins = 10  # TODO: change me when granularity changes
>>>>>>> 584c4c05
        ticker = 'BTC_ETH'

        # get data
        date_of_timerange_we_care_about_predictions_start = datetime.datetime.now() - datetime.timedelta(seconds=((granularity_mins) * 60 + (60 * (1 + buffer_between_prediction_and_this_script_mins))))
        date_of_timerange_we_care_about_predictions_end = datetime.datetime.now() - datetime.timedelta(seconds=((granularity_mins) * 60))
        tr_timerange_end = TradeRecommendation.objects.filter(symbol=ticker, created_on__gte=date_of_timerange_we_care_about_predictions_start, created_on__lte=date_of_timerange_we_care_about_predictions_end).order_by('-created_on').first().created_on
        tr_timerange_start = tr_timerange_end - datetime.timedelta(seconds=120)
        price_timerange_start = tr_timerange_end
        price_timerange_end = tr_timerange_end + datetime.timedelta(seconds=(granularity_mins * 60))
        trs = TradeRecommendation.objects.filter(created_on__gte=tr_timerange_start, created_on__lte=tr_timerange_end)
        price_now = Price.objects.filter(symbol=ticker, created_on__lte=price_timerange_end).order_by('-created_on').first().price
        price_then = Price.objects.filter(symbol=ticker, created_on__lte=price_timerange_start).order_by('-created_on').first().price

        # nn attributes
        pct_buy = round(1.0 * sum(tr.recommendation == 'BUY' for tr in trs) / len(trs), 2)
        pct_sell = round(1.0 * sum(tr.recommendation == 'SELL' for tr in trs) / len(trs), 2)
        pct_hold = round(1.0 * sum(tr.recommendation == 'HOLD' for tr in trs) / len(trs), 2)
        price_diff = price_now - price_then
        price_pct = price_diff / price_then
<<<<<<< HEAD
        price_buy_hold_sell = 0 if abs(price_pct) < 0.002 else (1 if price_pct > 0 else -1)  # -1 = sell, 0 = hold, 1 = wait
=======
        price_buy_hold_sell = 0 if abs(price_pct) < get_fee_amount() else (1 if price_pct > 0 else -1)  # -1 = sell, 0 = hold, 1 = wait
>>>>>>> 584c4c05
        avg_nn_rec = 1.0 * sum(tr.net_amount for tr in trs) / len(trs)
        weighted_avg_nn_rec = 1.0 * sum(tr.net_amount * (tr.confidence / 100.0) for tr in trs) / len(trs)
        directionally_same = ((avg_nn_rec > 0 and price_buy_hold_sell > 0) or (avg_nn_rec < 0 and price_buy_hold_sell < 0))
        delta = abs(abs(avg_nn_rec) - abs(price_buy_hold_sell)) * (1 if directionally_same else -1)

        pc = PerformanceComp(symbol=ticker,
                             price_timerange_start=price_timerange_start,
                             price_timerange_end=price_timerange_end,
                             tr_timerange_start=tr_timerange_start,
                             tr_timerange_end=tr_timerange_end,
                             nn_rec=avg_nn_rec,
                             actual_movement=price_buy_hold_sell,
                             delta=delta,
                             pct_buy=pct_buy,
                             pct_sell=pct_sell,
                             pct_hold=pct_hold,
                             rec_count=trs.count(),
                             weighted_avg_nn_rec=weighted_avg_nn_rec,
                             directionally_same=directionally_same,
                             directionally_same_int=1 if directionally_same else 0,
                             created_on_str=(tr_timerange_end - datetime.timedelta(hours=7)).strftime('%Y-%m-%d %H:%M'))
        pc.save()<|MERGE_RESOLUTION|>--- conflicted
+++ resolved
@@ -14,11 +14,7 @@
     def handle(self, *args, **options):
         # setup
         buffer_between_prediction_and_this_script_mins = datetime.datetime.now().minute % 10
-<<<<<<< HEAD
         granularity_mins = settings.TRADER_GRANULARITY_MINS
-=======
-        granularity_mins = 10  # TODO: change me when granularity changes
->>>>>>> 584c4c05
         ticker = 'BTC_ETH'
 
         # get data
@@ -38,11 +34,7 @@
         pct_hold = round(1.0 * sum(tr.recommendation == 'HOLD' for tr in trs) / len(trs), 2)
         price_diff = price_now - price_then
         price_pct = price_diff / price_then
-<<<<<<< HEAD
-        price_buy_hold_sell = 0 if abs(price_pct) < 0.002 else (1 if price_pct > 0 else -1)  # -1 = sell, 0 = hold, 1 = wait
-=======
         price_buy_hold_sell = 0 if abs(price_pct) < get_fee_amount() else (1 if price_pct > 0 else -1)  # -1 = sell, 0 = hold, 1 = wait
->>>>>>> 584c4c05
         avg_nn_rec = 1.0 * sum(tr.net_amount for tr in trs) / len(trs)
         weighted_avg_nn_rec = 1.0 * sum(tr.net_amount * (tr.confidence / 100.0) for tr in trs) / len(trs)
         directionally_same = ((avg_nn_rec > 0 and price_buy_hold_sell > 0) or (avg_nn_rec < 0 and price_buy_hold_sell < 0))
